--- conflicted
+++ resolved
@@ -173,14 +173,9 @@
 	}
 
 	@Configuration
-<<<<<<< HEAD
 	@ConditionalOnJava(range = Range.OLDER_THAN, value = JavaVersion.EIGHT)
 	static class Java7Required {
-=======
-	@ConditionalOnJava(range = Range.OLDER_THAN, value = JavaVersion.SIX)
-	static class Java5Required {
 
->>>>>>> d15f3548
 		@Bean
 		String foo() {
 			return "foo";
@@ -189,14 +184,9 @@
 	}
 
 	@Configuration
-<<<<<<< HEAD
 	@ConditionalOnJava(JavaVersion.EIGHT)
 	static class Java8Required {
-=======
-	@ConditionalOnJava(JavaVersion.SIX)
-	static class Java6Required {
 
->>>>>>> d15f3548
 		@Bean
 		String foo() {
 			return "foo";
